# Copyright (c) 2019 Intel Corporation
#
# Licensed under the Apache License, Version 2.0 (the "License");
# you may not use this file except in compliance with the License.
# You may obtain a copy of the License at
#
#     http://www.apache.org/licenses/LICENSE-2.0
#
# Unless required by applicable law or agreed to in writing, software
# distributed under the License is distributed on an "AS IS" BASIS,
# WITHOUT WARRANTIES OR CONDITIONS OF ANY KIND, either express or implied.
# See the License for the specific language governing permissions and
# limitations under the License.

import os

from ament_index_python.packages import get_package_prefix
from ament_index_python.packages import get_package_share_directory

import launch.actions


def generate_launch_description():

    # Configuration parameters for the launch

    world = launch.substitutions.LaunchConfiguration('world')
    urdf = launch.substitutions.LaunchConfiguration('urdf')

    params_file = launch.substitutions.LaunchConfiguration(
        'params',
        default=[launch.substitutions.ThisLaunchFileDir(), '/nav2_params.yaml'])

    declare_world_cmd = launch.actions.DeclareLaunchArgument(
        'world',
        default_value=[launch.substitutions.ThisLaunchFileDir(),
                       '/../../worlds/turtlebot3_ros2_demo.world'],
        description='Full path to world file to load')

    declare_urdf_cmd = launch.actions.DeclareLaunchArgument(
        'urdf',
        default_value=[launch.substitutions.ThisLaunchFileDir(),
                       '/../../urdf/turtlebot3_burger.urdf'],
        description='Full path to model file to load')

    launch_dir = os.path.join(
        get_package_share_directory('nav2_bringup'), 'launch')

    # Specify the actions

    start_gazebo_cmd = launch.actions.ExecuteProcess(
        cmd=['gzserver', '-s', 'libgazebo_ros_init.so',
             world,
             '--ros-args', '--params-file', params_file],
        cwd=[launch_dir], output='screen')

    start_robot_state_publisher_cmd = launch.actions.ExecuteProcess(
        cmd=[
            os.path.join(
                get_package_prefix('robot_state_publisher'),
                'lib/robot_state_publisher/robot_state_publisher'),
            urdf,
            '--ros-args', '--params-file', params_file],
        cwd=[launch_dir], output='screen')

    start_map_server_cmd = launch.actions.ExecuteProcess(
        cmd=[
            os.path.join(
                get_package_prefix('nav2_map_server'),
                'lib/nav2_map_server/map_server'),
            '--ros-args', '--params-file', params_file],
        cwd=[launch_dir], output='screen')

    start_localizer_cmd = launch.actions.ExecuteProcess(
        cmd=[
            os.path.join(
                get_package_prefix('nav2_amcl'),
                'lib/nav2_amcl/amcl'),
            '--ros-args', '--params-file', params_file],
        cwd=[launch_dir], output='screen')

    start_dwb_cmd = launch.actions.ExecuteProcess(
        cmd=[
            os.path.join(
                get_package_prefix('dwb_controller'),
                'lib/dwb_controller/dwb_controller'),
            '--ros-args', '--params-file', params_file],
        cwd=[launch_dir], output='screen')

    start_planner_cmd = launch.actions.ExecuteProcess(
        cmd=[
            os.path.join(
<<<<<<< HEAD
                get_package_prefix('nav2_planner'),
                'lib/nav2_planner/planner_server'),
            '--ros-args', ['__params:=', params_file]],
=======
                get_package_prefix('nav2_navfn_planner'),
                'lib/nav2_navfn_planner/navfn_planner'),
            '--ros-args', '--params-file', params_file],
>>>>>>> fa92240d
        cwd=[launch_dir], output='screen')

    start_navigator_cmd = launch.actions.ExecuteProcess(
        cmd=[
            os.path.join(
                get_package_prefix('nav2_bt_navigator'),
                'lib/nav2_bt_navigator/bt_navigator'),
            '--ros-args', '--params-file', params_file],
        cwd=[launch_dir], output='screen')

    start_controller_cmd = launch.actions.ExecuteProcess(
        cmd=[
            os.path.join(
                get_package_prefix('nav2_lifecycle_manager'),
                'lib/nav2_lifecycle_manager/lifecycle_manager'),
            '--ros-args', '--params-file', params_file],
        cwd=[launch_dir], output='screen')

    startup_cmd = launch.actions.ExecuteProcess(
        cmd=[
            os.path.join(
                get_package_prefix('nav2_system_tests'),
                'lib/nav2_system_tests/test_updown'),
            '--ros-args', '--params-file', params_file],
        cwd=[launch_dir], output='screen')

    startup_exit_event_handler = launch.actions.RegisterEventHandler(
        event_handler=launch.event_handlers.OnProcessExit(
            target_action=startup_cmd,
            on_exit=launch.actions.EmitEvent(event=launch.events.Shutdown(reason='Done!'))))

    # Compose the launch description

    ld = launch.LaunchDescription()

    ld.add_action(declare_world_cmd)
    ld.add_action(declare_urdf_cmd)
    ld.add_action(start_controller_cmd)
    ld.add_action(start_gazebo_cmd)
    ld.add_action(start_robot_state_publisher_cmd)
    ld.add_action(start_map_server_cmd)
    ld.add_action(start_localizer_cmd)
    ld.add_action(start_dwb_cmd)
    ld.add_action(start_planner_cmd)
    ld.add_action(start_navigator_cmd)
    ld.add_action(startup_cmd)
    ld.add_action(startup_exit_event_handler)

    return ld<|MERGE_RESOLUTION|>--- conflicted
+++ resolved
@@ -90,15 +90,9 @@
     start_planner_cmd = launch.actions.ExecuteProcess(
         cmd=[
             os.path.join(
-<<<<<<< HEAD
                 get_package_prefix('nav2_planner'),
                 'lib/nav2_planner/planner_server'),
-            '--ros-args', ['__params:=', params_file]],
-=======
-                get_package_prefix('nav2_navfn_planner'),
-                'lib/nav2_navfn_planner/navfn_planner'),
             '--ros-args', '--params-file', params_file],
->>>>>>> fa92240d
         cwd=[launch_dir], output='screen')
 
     start_navigator_cmd = launch.actions.ExecuteProcess(
