// Copyright (c) 2018 Intel Corporation, 2019 Samsung Research America
//
// Licensed under the Apache License, Version 2.0 (the "License");
// you may not use this file except in compliance with the License.
// You may obtain a copy of the License at
//
//     http://www.apache.org/licenses/LICENSE-2.0
//
// Unless required by applicable law or agreed to in writing, software
// distributed under the License is distributed on an "AS IS" BASIS,
// WITHOUT WARRANTIES OR CONDITIONS OF ANY KIND, either express or implied.
// See the License for the specific language governing permissions and
// limitations under the License.

#include <cmath>
#include <chrono>
#include <ctime>
#include <thread>
#include <algorithm>
#include <memory>

#include "nav2_recoveries/spin.hpp"
#pragma GCC diagnostic push
#pragma GCC diagnostic ignored "-Wpedantic"
#include "tf2/utils.h"
#pragma GCC diagnostic pop
#include "tf2/LinearMath/Quaternion.h"
#include "tf2_geometry_msgs/tf2_geometry_msgs.h"

using namespace std::chrono_literals;

namespace nav2_recoveries
{

Spin::Spin(rclcpp::Node::SharedPtr & node, std::shared_ptr<tf2_ros::Buffer> tf)
: Recovery<SpinAction>(node, "Spin", tf)
{
  // TODO(orduno) #378 Pull values from the robot
  max_rotational_vel_ = 1.0;
  min_rotational_vel_ = 0.4;
  rotational_acc_lim_ = 3.2;
  prev_yaw_ = 0.0;
  delta_yaw_ = 0.0;
  relative_yaw_ = 0.0;
  simulate_ahead_time_ = 2.0;
}

Spin::~Spin()
{
}

Status Spin::onRun(const std::shared_ptr<const SpinAction::Goal> command)
{
  cmd_yaw_ = -command->target_yaw;
  return Status::SUCCEEDED;
}

Status Spin::onCycleUpdate()
{
  geometry_msgs::msg::PoseStamped current_pose;
  if (!nav2_util::getCurrentPose(current_pose, tf_)) {
    RCLCPP_ERROR(node_->get_logger(), "Current robot pose is not available.");
    return Status::FAILED;
  }

  const double current_yaw = tf2::getYaw(current_pose.pose.orientation);
  delta_yaw_ = abs(abs(current_yaw) - abs(prev_yaw_));
  relative_yaw_ += delta_yaw_;
  const double yaw_diff = relative_yaw_ - cmd_yaw_;

  geometry_msgs::msg::Twist cmd_vel;
  cmd_vel.linear.x = 0.0;
  cmd_vel.linear.y = 0.0;
  cmd_vel.angular.z = 0.0;

  if (relative_yaw_ >= abs(cmd_yaw_)) {
    relative_yaw_ = 0.0;
    stopRobot();
    return Status::SUCCEEDED;
  }


  double vel = sqrt(2 * rotational_acc_lim_ * abs(yaw_diff));
  vel = std::min(std::max(vel, min_rotational_vel_), max_rotational_vel_);

  cmd_yaw_ < 0 ? cmd_vel.angular.z = -vel : cmd_vel.angular.z = vel;

  geometry_msgs::msg::Pose2D pose2d;
<<<<<<< HEAD
  pose2d.x = current_pose.position.x;
  pose2d.y = current_pose.position.y;
  pose2d.theta = current_yaw;
=======
  pose2d.x = current_pose.pose.position.x;
  pose2d.y = current_pose.pose.position.y;
  pose2d.theta = tf2::getYaw(current_pose.pose.orientation) +
    cmd_vel.angular.z * (1 / cycle_frequency_);
>>>>>>> d4e11d9f

  if (!isCollisionFree(yaw_diff, cmd_vel, pose2d)) {
    stopRobot();
    RCLCPP_WARN(node_->get_logger(), "Collision Ahead - Exiting Spin");
    return Status::SUCCEEDED;
  }

  prev_yaw_ = current_yaw;
  vel_pub_->publish(cmd_vel);

  return Status::RUNNING;
}

bool Spin::isCollisionFree(
  const double & yaw_diff,
  const geometry_msgs::msg::Twist & cmd_vel,
  geometry_msgs::msg::Pose2D & pose2d)
{
  // Simulate ahead by simulate_ahead_time_ in cycle_frequency_ increments
  int cycle_count = 0;
  double sim_position_change;
  const int max_cycle_count = static_cast<int>(cycle_frequency_ * simulate_ahead_time_);

  while (cycle_count < max_cycle_count) {
    sim_position_change = cmd_vel.angular.z * (cycle_count / cycle_frequency_);
    pose2d.theta += sim_position_change;
    cycle_count++;

    if (abs(yaw_diff) - abs(sim_position_change) <= 0.) {
      break;
    }

    if (!collision_checker_->isCollisionFree(pose2d)) {
      return false;
    }
  }
  return true;
}

}  // namespace nav2_recoveries<|MERGE_RESOLUTION|>--- conflicted
+++ resolved
@@ -86,16 +86,9 @@
   cmd_yaw_ < 0 ? cmd_vel.angular.z = -vel : cmd_vel.angular.z = vel;
 
   geometry_msgs::msg::Pose2D pose2d;
-<<<<<<< HEAD
-  pose2d.x = current_pose.position.x;
-  pose2d.y = current_pose.position.y;
-  pose2d.theta = current_yaw;
-=======
   pose2d.x = current_pose.pose.position.x;
   pose2d.y = current_pose.pose.position.y;
-  pose2d.theta = tf2::getYaw(current_pose.pose.orientation) +
-    cmd_vel.angular.z * (1 / cycle_frequency_);
->>>>>>> d4e11d9f
+  pose2d.theta = tf2::getYaw(current_pose.pose.orientation);
 
   if (!isCollisionFree(yaw_diff, cmd_vel, pose2d)) {
     stopRobot();
